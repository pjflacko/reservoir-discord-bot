--- conflicted
+++ resolved
@@ -28,17 +28,15 @@
 - [Discord.js](https://discord.js.org/#/)
 
 ### Installation
-<<<<<<< HEAD
 
-Fork this repo and follow these instructions to install dependencies.
-=======
 #### Method 1: Docker Setup (Recommended)
+
 1. Install [Docker](https://docs.docker.com/compose/install/)
 2. Fork this repository, and follow these instructions to get your Discord bot running
+
 ```bash
 # Copy env vars sample file
 cp .env.sample .env
->>>>>>> adead4eb
 
 # Set env vars in editor of your choice
 vim .env
@@ -48,6 +46,7 @@
 ```
 
 #### Method 2: Manual Setup
+
 1. Install [Redis](https://redis.io/docs/getting-started/installation/) and start the server on the default port (6379)
 2. Fork this repository, and follow these instructions to get your Discord bot running
 
@@ -79,22 +78,9 @@
 Optional Variables
 | Constant | Required | Description | Default |
 |----------------------|----------|-------------------------------------------------------------------------------------------------------------------------------------------------------|----------|
-<<<<<<< HEAD
 | ALERT_COOLDOWN | `false` | Number of seconds to wait before sending a new floor price or top bid alert | 60s |
 | PRICE_CHANGE_OVERRIDE | `false` | Percentage change in floor price to override alert cooldown | 0.1 (10%) |
 
-### Run the App
-
-Once you have your setup ready, run:
-
-```
-$ npm run start
-```
-
-=======
-| ALERT_COOLDOWN              | `false`  | Number of seconds to wait before sending a new floor price or top bid alert                                   | 60s |
-| PRICE_CHANGE_OVERRIDE      | `false`   | Percentage change in floor price to override alert cooldown         | 0.1 (10%) |
->>>>>>> adead4eb
 ## Contact
 
 Twitter: [@reservoir0x](https://twitter.com/reservoir0x)
